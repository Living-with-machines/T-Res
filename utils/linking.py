--- conflicted
+++ resolved
@@ -1,14 +1,11 @@
 import json
 import operator
 from ast import literal_eval
-<<<<<<< HEAD
 
 import numpy as np
 import pandas as pd
 import requests
 from numpy import NaN
-=======
->>>>>>> 801357d5
 
 import numpy as np
 import pandas as pd
@@ -175,13 +172,6 @@
 # ---------------------------------------------------
 
 # Select disambiguation method
-<<<<<<< HEAD
-def select(cands, method):
-    if cands:
-        if "mostpopular" in method:
-            link, score, other_cands = most_popular(cands, type=method)
-            return (link, score, other_cands)
-=======
 def select(cands, method, mylinker):
     if cands:
         if "mostpopular" in method:
@@ -279,16 +269,11 @@
                 keep_best_candidate = best_candidate
 
     return keep_best_candidate, keep_highest_score, set(all_candidates)
->>>>>>> 801357d5
 
 
 # Most popular candidate:
 def most_popular(cands, type):
-<<<<<<< HEAD
-    keep_most_popular = tuple()
-=======
     keep_most_popular = ""
->>>>>>> 801357d5
     keep_highest_score = 0.0
     total_score = 0.0
     all_candidates = []
@@ -302,10 +287,6 @@
             most_popular_wikidata_cand, score = sorted(
                 wikidata_cands.items(), key=operator.itemgetter(1), reverse=True
             )[0]
-<<<<<<< HEAD
-            total_score += score
-=======
->>>>>>> 801357d5
             if score > keep_highest_score:
                 keep_highest_score = score
                 keep_most_popular = most_popular_wikidata_cand
