from collections import namedtuple
from ast import literal_eval


# Dictionary mapping NER model label with GS label:
label_dict = {"LABEL_0": "O",
              "LABEL_1": "B-LOC",
              "LABEL_2": "I-LOC",
              "LABEL_3": "B-STREET",
              "LABEL_4": "I-STREET",
              "LABEL_5": "B-BUILDING",
              "LABEL_6": "I-BUILDING",
              "LABEL_7": "B-OTHER",
              "LABEL_8": "I-OTHER",
              "LABEL_9": "B-FICTION",
              "LABEL_10": "I-FICTION"}
<<<<<<< HEAD

=======
>>>>>>> 468a1029

def fix_capitalization(entity, sentence):
    """
    These entities are the output of the NER prediction, which returns
    the processed word (uncapitalized, for example). We replace this
    processed word by the true surface form in our original dataset
    (using the character position information).
    """
    newEntity = entity
    if entity["word"].startswith("##"):
        newEntity = {'entity': entity["entity"], 
                     'score': entity["score"], 
                     # To have "word" with the true capitalization, get token from source sentence:
                     'word': "##" + sentence[entity["start"]:entity["end"]], 
                     'start': entity["start"],
                     'end': entity["end"]}
    else:
        newEntity = {'entity': entity["entity"], 
                     'score': entity["score"], 
                     # To have "word" with the true capitalization, get token from source sentence:
                     'word': sentence[entity["start"]:entity["end"]], 
                     'start': entity["start"],
                     'end': entity["end"]}
    return newEntity


def fix_hyphens(lEntities):
    """
    Fix B- and I- prefix assignment errors in hyphenated entities.
    * Description: There is problem with grouping when there are hyphens in
    words, e.g. "Ashton-under-Lyne" (["Ashton", "-", "under", "-", "Lyne"])
    is grouped as ["B-LOC", "B-LOC", "B-LOC", "B-LOC", "B-LOC"], when
    it should be grouped as ["B-LOC", "I-LOC", "I-LOC", "I-LOC", "I-LOC"].
    * Solution: if the current token or the previous token is a hyphen,
    and the entity type of both previous and current token is the same
    and not "O", then change the current's entity preffix to "I-".
    """
    hyphEntities = []
    hyphEntities.append(lEntities[0])
    for i in range(1, len(lEntities)):
        prevEntity = lEntities[i-1]
        currEntity = lEntities[i]
        # E.g. 
        if (prevEntity["word"] == "-" or currEntity["word"] == "-") and (prevEntity["entity"][2:] == currEntity["entity"][2:]) and prevEntity["entity"] != "O" and currEntity["entity"] != "O":
            newEntity = {'entity': "I-" + currEntity["entity"][2:],
                     'score': currEntity["score"], 
                     'word': currEntity["word"], 
                     'start': currEntity["start"],
                     'end': currEntity["end"]}
            hyphEntities.append(newEntity)
        else:
            hyphEntities.append(currEntity)
        
    return hyphEntities
    

def fix_startEntity(lEntities):
    """
    Fix B- and I- prefix assignment errors:
    * Case 1: The first token of a sentence can only be either
              O (i.e. not an entity) or B- (beginning of an
              entity). There's no way it should be I-. Fix
              those.
    * Case 2: If the first token of a grouped entity is assigned
              the prefix I-, change to B-. We know it's the first
              token in a grouped entity if the entity type of the
              previous token is different.
    """
    fixEntities = []

    # Case 1: If necessary, fix first entity
    currEntity = lEntities[0]
    if currEntity["entity"].startswith("I-"):
        fixEntities.append(
            {'entity': "B-" + currEntity["entity"][2:],
                     'score': currEntity["score"], 
                     'word': currEntity["word"], 
                     'start': currEntity["start"],
                     'end': currEntity["end"]}
        )
    else:
        fixEntities.append(currEntity)

    # Fix subsequent entities:
    for i in range(1, len(lEntities)):
        prevEntity = lEntities[i-1]
        currEntity = lEntities[i]
        # E.g. If a grouped entity begins with "I-", change to "B-". 
        if (prevEntity["entity"] == "O" or (prevEntity["entity"][2:] != currEntity["entity"][2:])) and currEntity["entity"].startswith("I-"):
            newEntity = {'entity': "B-" + currEntity["entity"][2:],
                     'score': currEntity["score"], 
                     'word': currEntity["word"], 
                     'start': currEntity["start"],
                     'end': currEntity["end"]}
            fixEntities.append(newEntity)
        else:
            fixEntities.append(currEntity)
        
    return fixEntities


def aggregate_entities(entity, lEntities):
    newEntity = entity
    # We remove the word index because we're altering it (by joining suffixes)
    newEntity.pop('index', None)
    # If word starts with ##, then this is a suffix, join with previous detected entity
    if entity["word"].startswith("##"):
        prevEntity = lEntities.pop()
        newEntity = {'entity': prevEntity["entity"], 
                     'score': ((prevEntity["score"] + entity["score"]) / 2.0), 
                     'word': prevEntity["word"] + entity["word"].replace("##", ""), 
                     'start': prevEntity["start"],
                     'end': entity["end"]}
        
    lEntities.append(newEntity)
    return lEntities


def ner_predict(sentence, annotations, ner_pipe):
    """
    This function reads a dataset dataframe and the NER pipeline and returns
    two dictionaries:
    * dPredictions: The dPredictions dictionary keeps the results of the BERT NER
                    as a list of dictionaries (value) for each article/sentence
                    pair (key).
    * dGoldStandard: The dGoldStandard contains the gold standard labels (aligned
                     to the BERT NER tokenisation).
    """

    # The dPredictions dictionary keeps the results of the BERT NER
    # as a list of dictionaries (value) for each article/sentence pair (key).
    ner_preds = ner_pipe(sentence)
    lEntities = []
    for pred_ent in ner_preds:
        prev_tok = pred_ent["word"]
        pred_ent["entity"] = label_dict[pred_ent["entity"]]
        pred_ent = fix_capitalization(pred_ent, sentence)
        if prev_tok.lower() != pred_ent["word"].lower():
            print("Token processing error.")
        predictions = aggregate_entities(pred_ent, lEntities)
    predictions = fix_hyphens(predictions)
    predictions = fix_startEntity(predictions)

    # The dGoldStandard dictionary is an alignment between the output
    # of BERT NER (as it uses its own tokenizer) and the gold standard
    # labels. It does so based on the start and end position of each
    # predicted token. By default, a predicted token is assigned the
    # "O" label, unless its position overlaps with the position an
    # annotated entity, in which case we relabel it according to this
    # label.
    gold_standard = []
    for pred_ent in predictions:
        gs_for_eval = pred_ent.copy()
        # This has been manually annotated, so perfect score
        gs_for_eval["score"] = 1.0
        # We instantiate the entity class as "O" ("outside", i.e. not a NE)
        gs_for_eval["entity"] = "O"
        gs_for_eval["link"] = "O"
        # It's prefixed as "B-" if the token is the first in a sequence,
        # otherwise it's prefixed as "I-"
        for gse in annotations:
            if pred_ent["start"] == gse[0] and pred_ent["end"] <= gse[1]:
                gs_for_eval["entity"] = "B-" + annotations[gse][0]
                gs_for_eval["link"] = "B-" + annotations[gse][2]
            elif pred_ent["start"] > gse[0] and pred_ent["end"] <= gse[1]:
                gs_for_eval["entity"] = "I-" + annotations[gse][0]
                gs_for_eval["link"] = "I-" + annotations[gse][2]
        gold_standard.append(gs_for_eval)
            
    return gold_standard, predictions


def aggregate_mentions(predictions):
    mentions = collect_named_entities(predictions)
    sent_mentions = []
    for mention in mentions:
        text_mention = " ".join([predictions[r][0] for r in range(mention.start_offset, mention.end_offset+1)])
        sent_mentions.append({"mention":text_mention,"start_offset":mention.start_offset,"end_offset":mention.end_offset})
    return sent_mentions


def collect_named_entities(tokens):
    """
    Creates a list of Entity named-tuples, storing the entity type and the start and end
    offsets of the entity.
    :param tokens: a list of tags
    :return: a list of Entity named-tuples
    """

    named_entities = []
    start_offset = None
    end_offset = None
    ent_type = None

    Entity = namedtuple("Entity", "e_type start_offset end_offset")

    for offset, annotation in enumerate(tokens):
        token_tag = annotation[1]

        if token_tag == 'O':
            if ent_type is not None and start_offset is not None:
                end_offset = offset - 1
                named_entities.append(Entity(ent_type, start_offset, end_offset))
                start_offset = None
                end_offset = None
                ent_type = None

        elif ent_type is None:
            ent_type = token_tag[2:]
            start_offset = offset

        elif ent_type != token_tag[2:] or (ent_type == token_tag[2:] and token_tag[:1] == 'B'):

            end_offset = offset - 1
            named_entities.append(Entity(ent_type, start_offset, end_offset))

            # start of a new entity
            ent_type = token_tag[2:]
            start_offset = offset
            end_offset = None

    # catches an entity that goes up until the last token

    if ent_type is not None and start_offset is not None and end_offset is None:
        named_entities.append(Entity(ent_type, start_offset, len(tokens)-1))

    return named_entities


def format_for_ner(df):

    # In the dAnnotatedClasses dictionary, we keep, for each article/sentence,
    # a dictionary that maps the position of an annotated named entity (i.e.
    # its start and end character, as a tuple, as the key of the inner dictionary)
    # and another tuple as its value, with the class of named entity (such as LOC
    # or BUILDING, and its annotated link).
    dAnnotated = dict()
    dSentences = dict()
    for i, row in df.iterrows():

        sentences = literal_eval(row["sentences"])
        annotations = literal_eval(row["annotations"])
        
        for s in sentences:
            # Sentence position:
            s_pos = s["sentence_pos"]
            # Article-sentence pair unique identifier:
            artsent_id = str(row["article_id"]) + "_" + str(s_pos)
            # Sentence text:
            dSentences[artsent_id] = s["sentence_text"]
            # Annotations in NER-required format:
            for a in annotations:
                if a["sent_pos"] == s_pos:
                    position = (int(a["mention_start"]), int(a["mention_end"]))
                    wqlink = a["wkdt_qid"]
                    if not isinstance(wqlink, str):
                        wqlink = "NIL"
                    elif wqlink == "*":
                        wqlink = "NIL"
                    if artsent_id in dAnnotated:
                        dAnnotated[artsent_id][position] = (a["entity_type"], a['mention'], wqlink)
                    else:
                        dAnnotated[artsent_id] = {position: (a["entity_type"], a['mention'], wqlink)}

    for artsent_id in dSentences:
        if not artsent_id in dAnnotated:
            dAnnotated[artsent_id] = dict()

    return dAnnotated, dSentences<|MERGE_RESOLUTION|>--- conflicted
+++ resolved
@@ -14,10 +14,8 @@
               "LABEL_8": "I-OTHER",
               "LABEL_9": "B-FICTION",
               "LABEL_10": "I-FICTION"}
-<<<<<<< HEAD
-
-=======
->>>>>>> 468a1029
+
+
 
 def fix_capitalization(entity, sentence):
     """
