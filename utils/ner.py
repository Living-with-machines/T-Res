--- conflicted
+++ resolved
@@ -288,10 +288,8 @@
     mentions = collect_named_entities(predictions, accepted_labels)
     sent_mentions = []
     for mention in mentions:
-<<<<<<< HEAD
-        text_mention = " ".join(
-            [predictions[r][0] for r in range(mention.start_offset, mention.end_offset + 1)]
-        )
+        text_mention = " ".join([predictions[r][0] for r in range(mention.start_offset, mention.end_offset+1)])
+
         ner_score = [
             predictions[r][3] for r in range(mention.start_offset, mention.end_offset + 1)
         ]
@@ -306,19 +304,13 @@
             {
                 "mention": text_mention,
                 "start_offset": mention.start_offset,
-                "end_offset": mention.end_offset,
+                "end_offset": mention.end_offset,,
+                "start_char": mention.start_char,
+                "end_char": mention.end_char
                 "ner_score": ner_score,
                 "ner_label": ner_label,
             }
         )
-=======
-        text_mention = " ".join([predictions[r][0] for r in range(mention.start_offset, mention.end_offset+1)])
-        sent_mentions.append({"mention": text_mention,
-                              "start_offset": mention.start_offset,
-                              "end_offset": mention.end_offset,
-                              "start_char": mention.start_char,
-                              "end_char": mention.end_char})
->>>>>>> 801357d5
     return sent_mentions
 
 
@@ -340,13 +332,8 @@
 
     for offset, annotation in enumerate(tokens):
         token_tag = annotation[1]
-<<<<<<< HEAD
-
-        if token_tag == "O":
-=======
         
         if not token_tag.lower() in accepted_labels:
->>>>>>> 801357d5
             if ent_type is not None and start_offset is not None:
                 end_offset = offset - 1
                 named_entities.append(Entity(ent_type, start_offset, end_offset, dict_tokens[start_offset][3], dict_tokens[end_offset][4]))
@@ -371,11 +358,7 @@
     # catches an entity that goes up until the last token
 
     if ent_type is not None and start_offset is not None and end_offset is None:
-<<<<<<< HEAD
-        named_entities.append(Entity(ent_type, start_offset, len(tokens) - 1))
-=======
         named_entities.append(Entity(ent_type, start_offset, len(tokens)-1, dict_tokens[start_offset][3], dict_tokens[len(tokens)-1][4]))
->>>>>>> 801357d5
 
     return named_entities
 
