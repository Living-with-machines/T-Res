import csv
import glob
import hashlib
import json
import pathlib
import re
import urllib
from ast import literal_eval
from pathlib import Path

import pandas as pd

# ------------------------------
# Wiki2Wiki conversion
# ------------------------------

# ------------------------------
# Load wikipedia2wikidata mapper:
path = "/resources/wikipedia/extractedResources/"
wikipedia2wikidata = dict()
if Path(path + "wikipedia2wikidata.json").exists():
    with open(path + "wikipedia2wikidata.json", "r") as f:
        wikipedia2wikidata = json.load(f)
else:
    print("Warning: wikipedia2wikidata.json does not exist.")


# ------------------------------
# Get wikidata ID from wikipedia URL:
def turn_wikipedia2wikidata(wikipedia_title):
    if not wikipedia_title == "NIL" and not wikipedia_title == "*":
        wikipedia_title = wikipedia_title.split("/wiki/")[-1]
        wikipedia_title = urllib.parse.unquote(wikipedia_title)
        wikipedia_title = wikipedia_title.replace("_", " ")
        wikipedia_title = urllib.parse.quote(wikipedia_title)
        if "/" in wikipedia_title or len(wikipedia_title) > 200:
            wikipedia_title = hashlib.sha224(wikipedia_title.encode("utf-8")).hexdigest()
        if not wikipedia_title in wikipedia2wikidata:
            print(
                "Warning: "
                + wikipedia_title
                + " is not in wikipedia2wikidata, the wkdt_qid will be None."
            )
        return wikipedia2wikidata.get(wikipedia_title)
    return None


# ------------------------------
# LwM data
# ------------------------------
# ------------------------------
# This function takes a .tsv (webanno 3.0) file and parses it.
# It returns a dictionary (dTokens) that maps each token with
# its position in the sentence and the associated annotations.
# In particular, the keys in dTokens are tuples of two elements
# (the sentence number in the document, and the character position
# of a token in the document). The values of dTokens are tuples
# of six elements (the actual token, the wikipedia url, the
# toponym class, the sentence number in the document, the character
# position of a token in the document, and the character end
# position of a token in the document).
def process_tsv(filepath):

    with open(filepath) as fr:
        lines = fr.readlines()

    # This regex identifies a token-line in the WebAnno 3.0 format:
    regex_annline = r"^[0-9]+\-[0-9]+\t[0-9]+\-[0-9]+\t.*$"

    # This regex identifies annotations that span multiple tokens:
    regex_multmention = r"^(.*)\[([0-9]+)\]"

    multiple_mention = 0
    prev_multmention = 0
    complete_token = ""  # Here we will build the multitoken if toponym has multiple tokens, otherwise keep the token.
    complete_label = ""  # Label corresponding to complete_token
    complete_wkpd = ""  # Wikidata ID corresponding to complete_token
    dMTokens = (
        dict()
    )  # Dictionary of tokens in which multitoken toponyms are joined into one token
    dTokens = (
        dict()
    )  # Dictionary of tokens in which multitoken toponyms remain as separated tokens (BIO scheme)
    sent_pos = 0  # Sentence position
    tok_pos = 0  # Token position
    tok_start = 0  # Token start char
    tok_end = 0  # Token end char
    mtok_start = 0  # Multitoken start char
    mtok_end = 0  # Multitoken end char
    prev_endchar = 0  # Previous token end char

    # Loop over all lines in the file:
    for line in lines:

        # If the line is a token-line:
        if re.match(regex_annline, line):

            bio_label = "O"

            # If the token-line has no annotations, automatically provide
            # them empty annotations:
            if len(line.strip().split("\t")) == 3:
                sent_tmp, tok_tmp, token = line.strip().split("\t")
                wkpd = "_"
                label = "_"
            # Otherwise, split the token-line to its different layers:
            # * sent_tmp has sentence/token position info
            # * tok_tmp has token characters position info
            # * token is the actual token
            # * wkpd is the wikipedia link annotation
            # * label is the toponym class annotation
            else:
                sent_tmp, tok_tmp, token, wkpd, label = line.strip().split("\t")

            # If the annotation corresponds to a multi-token annotation (i.e. WikipediaID string
            # ends with a number enclosed in square brackets, as in "San[1]" and "Francisco[1]"):

            if re.match(regex_multmention, wkpd):

                # This code basically collates multi-token mentions in annotations
                # together. "complete_token" is the resulting multi-token mention,
                # "sent_pos" is the sentence position in the file, "tok_pos" is the
                # token position in the sentence, "mtok_start" is the multi-token

                # character start position in the document, and "tok_end" is the
                # multi-token character end position in the document.
                multiple_mention = int(re.match(regex_multmention, wkpd).group(2))
                complete_label = re.match(regex_multmention, label).group(1)
                complete_wkpd = re.match(regex_multmention, wkpd).group(1)

                # If we identify that we're dealing with a multi-token mention:
                if multiple_mention == prev_multmention:
                    # Preappend as many white spaces as the distance between the end of the
                    # previous token and the start of the current token:
                    complete_token += " " * (int(tok_tmp.split("-")[0]) - int(prev_endchar))
                    # Append the current token to the complete token:
                    complete_token += token
                    # The complete_token end character will be considered to be the end of
                    # the latest token in the multi-token:
                    tok_start, tok_end = tok_tmp.split("-")
                    mtok_end = tok_tmp.split("-")[1]
                    # Here we keep the end position of the previous token:
                    prev_endchar = int(tok_tmp.split("-")[1])
                    bio_label = "I-" + label
                else:
                    sent_pos, tok_pos = sent_tmp.split("-")
                    tok_start, tok_end = tok_tmp.split("-")
                    mtok_start, mtok_end = tok_tmp.split("-")
                    prev_endchar = int(tok_end)
                    complete_token = token
                    bio_label = "B-" + label
                prev_multmention = multiple_mention

            # If the annotation does not correspond to a multi-token annotation,
            # just keep the token-specific information:
            else:
                sent_pos, tok_pos = sent_tmp.split("-")
                tok_start, tok_end = tok_tmp.split("-")
                mtok_start, mtok_end = tok_tmp.split("-")
                complete_token = token
                complete_label = label
                complete_wkpd = wkpd
                if label and label != "_" and label != "*":
                    bio_label = "B-" + label

            sent_pos = int(sent_pos)
            tok_pos = int(tok_pos)
            tok_start = int(tok_start)
            mtok_start = int(mtok_start)
            tok_end = int(tok_end)
            mtok_end = int(mtok_end)

            bio_label = bio_label.split("[")[0]
            wkpd = wkpd.split("[")[0]

            dMTokens[(sent_pos, mtok_start)] = (
                complete_token,
                complete_wkpd,
                complete_label,
                sent_pos,
                mtok_start,
            )

            dTokens[(sent_pos, tok_start)] = (token, wkpd, bio_label, sent_pos, tok_start, tok_end)

    return dMTokens, dTokens


# ------------------------------
# Given the dictionary of tokens (with their positional information
# in the document and associated annotations), reconstruct all sentences
# in the document (taking into account white spaces to make sure character
# positions match).
def reconstruct_sentences(dTokens):

    complete_sentence = ""  # In this variable we keep each complete sentence
    sentence_id = 0  # In this variable we keep the sentence id
    start_ids = [k[1] for k in dTokens]  # Ordered list of token character start positions.
    dSentences = dict()  # In this variable we'll map the sentence id with the complete sentence
    prev_sentid = (
        0  # Keeping track of previous sentence id (to know when a new sentence is starting)
    )
    dSentenceCharstart = (
        dict()
    )  # In this variable we will map the sentence id with the start character
    # position of the sentence in question

    dIndices = dict()  # In this dictionary we map the token start character in the document with
    # the full mention, the sentence id, and the end character of the mention.

    # In this for-loop, we populate dSentenceCharstart and dIndices:
    for k in dTokens:
        sentence_id = k[0]
        tok_startchar = k[1]
        tok_endchar = dTokens[k][5]
        mention = dTokens[k][0]
        dIndices[tok_startchar] = [mention, sentence_id, tok_endchar]
        if not sentence_id in dSentenceCharstart:
            dSentenceCharstart[sentence_id] = tok_startchar

    # In this for loop, we reconstruct the sentences, tanking into account
    # the different positional informations (and adding white spaces when
    # required):
    for i in range(start_ids[0], len(start_ids) + 1):

        if i < len(start_ids) - 1:

            mention = dIndices[start_ids[i]][0]
            sentence_id = dIndices[start_ids[i]][1]
            mention_endchar = dIndices[start_ids[i]][2]

            if sentence_id != prev_sentid:
                complete_sentence = ""

            if mention_endchar < start_ids[i + 1]:
                complete_sentence += mention + (" " * (start_ids[i + 1] - mention_endchar))
            elif mention_endchar == start_ids[i + 1]:
                complete_sentence += mention

            i = start_ids[i]

        elif i == len(start_ids) - 1:
            if sentence_id != prev_sentid:
                complete_sentence = dIndices[start_ids[-1]][0]
            else:
                complete_sentence += dIndices[start_ids[-1]][0]

        # dSentences is a dictionary where the key is the sentence id (i.e. position)
        # in the document, and the value is a two-element list: the first element is
        # the complete reconstructed sentence, and the second element is the character
        # start position of the sentence in the document:
        dSentences[sentence_id] = [complete_sentence, dSentenceCharstart[sentence_id]]

        prev_sentid = sentence_id

    return dSentences


# ------------------------------
# Process LwM data for training a NER model, where each sentence has an id,
# and a list of tokens and assigned ner_tags using the BIO scheme, e.g.:
# > id: 10813493_1 # document_id + "_" + sentence_id
# > ner_tags: ['B-LOC', 'O']
# > tokens: ['INDIA', '.']
def process_lwm_for_ner(tsv_topres_path):
    lwm_data = []

    for fid in glob.glob(tsv_topres_path + "annotated_tsv/*"):

        filename = fid.split("/")[-1]  # Full document name
        file_id = filename.split("_")[0]  # Document id

        # Dictionary that maps each token in a document with its
        # positional information and associated annotations:
        dMTokens, dTokens = process_tsv(tsv_topres_path + "annotated_tsv/" + filename)

        ner_tags = []
        tokens = []
        prev_sent = 0
        for t in dTokens:
            curr_sent = t[0]
            if curr_sent == prev_sent:
                ner_tags.append(dTokens[t][2])
                tokens.append(dTokens[t][0])
            else:
                if tokens and ner_tags:
                    lwm_data.append(
                        {
                            "id": file_id + "_" + str(prev_sent),
                            "ner_tags": ner_tags,
                            "tokens": tokens,
                        }
                    )
                ner_tags = [dTokens[t][2]]
                tokens = [dTokens[t][0]]
            prev_sent = curr_sent

        # Now append the tokens and ner_tags of the last sentence:
        lwm_data.append(
            {"id": file_id + "_" + str(prev_sent), "ner_tags": ner_tags, "tokens": tokens}
        )

    lwm_df = pd.DataFrame(lwm_data)

    return lwm_df


# ------------------------------
# Process data for performing entity linking, resulting in a dataframe with
# one toponym per row and its annotation and resolution in columns.
def process_lwm_for_linking(tsv_topres_path):

    # Create the dataframe where we will store our annotated
    # data in a format that works better for us:
    df = pd.DataFrame(
        columns=[
            "article_id",
            "sentences",
            "annotations",
            "place",
            "decade",
            "year",
            "ocr_quality_mean",
            "ocr_quality_sd",
            "publication_title",
        ]
    )

    metadata_df = pd.read_csv(tsv_topres_path + "metadata.tsv", sep="\t", index_col="fname")

    for fid in glob.glob(tsv_topres_path + "annotated_tsv/*"):
        filename = fid.split("/")[-1].split(".tsv")[0]  # Full document name

        # Fields to fill:
        article_id = filename.split("_")[0]
        sentences = []
        annotations = []
        place_publication = metadata_df.loc[filename]["place_publication"]
        decade = int(metadata_df.loc[filename]["issue_date"][:3] + "0")
        year = int(metadata_df.loc[filename]["issue_date"][:4])
        ocr_quality_mean = float(metadata_df.loc[filename]["ocr_quality_mean"])
        ocr_quality_sd = float(metadata_df.loc[filename]["ocr_quality_sd"])
        publication_title = metadata_df.loc[filename]["publication_title"]

        # Dictionary that maps each token in a document with its
        # positional information and associated annotations:
        dMTokens, dTokens = process_tsv(tsv_topres_path + "annotated_tsv/" + filename + ".tsv")

        # Dictionary of reconstructed sentences:
        dSentences = reconstruct_sentences(dTokens)

        # List of annotation dictionaries:
        mention_counter = 0
        for k in dMTokens:
            # For each annotated token:
            mention, wkpd, label, sent_pos, tok_start = dMTokens[k]
            if not wkpd == "_" and not label == "_":
                current_sentence, sentence_start = dSentences[sent_pos]
                mention_start = tok_start - sentence_start
                # marked_sentence = current_sentence
                # # We try to match the mention to the position in the sentence, and mask the mention
                # # based on the positional information:
                # if marked_sentence[mention_start:mention_start + len(mention)] == mention:
                #     marked_sentence = marked_sentence[:mention_start] + " [MASK] " + marked_sentence[mention_start + len(mention):]
                # # But there's one document that has some weird indices, and one sentence in particular
                # # in which it is not possible to match the mention with the positional information we
                # # got. In this case, we mask based on string matching:
                # else:
                #     marked_sentence = marked_sentence.replace(mention, " [MASK] ")
                # marked_sentence = re.sub(' +', ' ', marked_sentence)

                # Clean Wikidata URL:
                wkpd = wkpd.replace("\\", "")

                # Get Wikidata ID:
                wkdt = turn_wikipedia2wikidata(wkpd)

                # In mentions attached to next token through a dash,
                # keep only the true mention (this has to do with
                # the annotation format)
                if "—" in mention:
                    mention = mention.split("—")[0]

                annotations.append(
                    {
                        "mention_pos": mention_counter,
                        "mention": mention,
                        "entity_type": label,
                        "wkpd_url": wkpd,
                        "wkdt_qid": wkdt,
                        "mention_start": mention_start,
                        "mention_end": mention_start + len(mention),
                        "sent_pos": sent_pos,
                    }
                )

                mention_counter += 1

        for s_index in dSentences:
            # We keep only the sentence, we don't need the character offset of the sentence
            # going forward:
            sentences.append({"sentence_pos": s_index, "sentence_text": dSentences[s_index][0]})

        df_columns_row = [
            article_id,
            sentences,
            annotations,
            place_publication,
            decade,
            year,
            ocr_quality_mean,
            ocr_quality_sd,
            publication_title,
        ]

        # Convert the row into a pd.Series:
        row = pd.Series(df_columns_row, index=df.columns)

        # And append it to the main dataframe:
        df = pd.concat([df, row.to_frame().T], ignore_index=True)

    return df


def crate_training_for_el(df):

    # Create dataframe by mention:
    rows = []
    for i, row in df.iterrows():
        article_id = row["article_id"]
        place = row["place"]
        year = row["year"]
        ocr_quality_mean = row["ocr_quality_mean"]
        ocr_quality_sd = row["ocr_quality_sd"]
        publication_title = row["publication_title"]
        sentences = literal_eval(row["sentences"])
        annotations = literal_eval(row["annotations"])
        for s in sentences:
            for a in annotations:
                if s["sentence_pos"] == a["sent_pos"]:
<<<<<<< HEAD
                    rows.append(
                        (
                            article_id,
                            s["sentence_pos"],
                            s["sentence_text"],
                            a["mention_pos"],
                            a["mention"],
                            a["wkdt_qid"],
                            a["mention_start"],
                            a["mention_end"],
                        )
                    )

    training_df = pd.DataFrame(
        columns=[
            "article_id",
            "sentence_pos",
            "sentence",
            "mention_pos",
            "mention",
            "wkdt_qid",
            "mention_start",
            "mention_end",
        ],
        data=rows,
    )
    # Drop rows with unlinked entities (DO WE WANT THIS?):
    training_df = training_df[~training_df["wkdt_qid"].isnull()]
=======
                    rows.append((article_id, s["sentence_pos"], s["sentence_text"], a["mention_pos"], a["mention"], a["wkdt_qid"], a["mention_start"], a["mention_end"], year, place, ocr_quality_mean, ocr_quality_sd, publication_title))

    training_df = pd.DataFrame(columns=["article_id", "sentence_pos", "sentence", "mention_pos", "mention", "wkdt_qid", "mention_start", "mention_end", "year", "place", "ocr_quality_mean", "ocr_quality_sd", "publication_title"], data=rows)
>>>>>>> 801357d5

    return training_df


# ------------------------------
# HIPE data
# ------------------------------

# Aggregate split entities:
def aggregate_hipe_entities(entity, lEntities):
    newEntity = entity
    # We remove the word index because we're altering it (by joining suffixes)
    newEntity.pop("index", None)
    # If token is part of a multitoken that has already started in the previous token (i.e. I-),
    # then join with previous detected entity, unless a sentence starts with an I- entity (due
    # to incorrect sentence splitting in the original data).
    if lEntities and entity["ne_type"].startswith("I-"):
        prevEntity = lEntities.pop()
        newEntity = {
            "ne_type": prevEntity["ne_type"],
            "word": prevEntity["word"]
            + ((entity["start"] - prevEntity["end"]) * " ")
            + entity["word"],
            "wkdt_qid": entity["wkdt_qid"],
            "start": prevEntity["start"],
            "end": entity["end"],
        }

    lEntities.append(newEntity)
    return lEntities


# ------------------------------
# Process HIPE data for linking:
def process_hipe_for_linking(hipe_path):

    # Create the dataframe where we will store our annotated
    # data in a format that works better for us:
    df = pd.DataFrame(
        columns=[
            "article_id",
            "sentences",
            "annotations",
            "place",
            "decade",
            "year",
            "ocr_quality_mean",
            "ocr_quality_sd",
            "publication_title",
        ]
    )

    article_id = ""
    new_sentence = ""
    new_document = []
    dSentences = dict()
    dAnnotations = dict()
    dMetadata = dict()
    char_index = 0
    sent_index = 0
    newspaper_id = ""
    date = ""
    end_sentence = False
    start_document = False
    with open(hipe_path) as fr:
        lines = fr.readlines()
        for line in lines[1:]:
            if line.startswith("# newspaper"):
                newspaper_id = line.split("= ")[-1].strip()
            elif line.startswith("# date"):
                date = int(line.split("= ")[-1].strip()[:4])
            elif line.startswith("# document_id"):
                if new_sentence:
                    new_document.append(new_sentence)
                    sent_index = 0
                new_document = []
                new_sentence = ""
                article_id = line.split("= ")[-1].strip()
                start_document = True
                dMetadata[article_id] = {"newspaper_id": newspaper_id, "date": date}
            elif not line.startswith("#"):
                line = line.strip().split()
                if len(line) == 10:
                    token = line[0]
                    start_char = char_index
                    end_char = start_char + len(token)
                    etag = line[1]
                    elink = line[7]
                    comment = line[-1]

                    if "PySBDSegment" in comment:
                        if end_sentence == True:
                            if start_document == False:
                                new_document.append(new_sentence)
                                sent_index += 1
                            new_sentence = token
                        else:
                            new_sentence += token
                        char_index = 0
                        end_sentence = True

                    elif "NoSpaceAfter" in comment:
                        if end_sentence == True:
                            if start_document == False:
                                new_document.append(new_sentence)
                                sent_index += 1
                            new_sentence = token
                        else:
                            new_sentence += token
                        char_index = end_char
                        end_sentence = False

                    else:
                        if end_sentence == True:
                            if start_document == False:
                                new_document.append(new_sentence)
                                sent_index += 1
                            new_sentence = token
                        else:
                            new_sentence += token
                        new_sentence += " "
                        char_index = end_char + 1
                        end_sentence = False

                    start_document = False

                    if article_id in dAnnotations:
                        if sent_index in dAnnotations[article_id]:
                            dAnnotations[article_id][sent_index].append(
                                (token, etag, elink, start_char, end_char)
                            )
                        else:
                            dAnnotations[article_id][sent_index] = [
                                (token, etag, elink, start_char, end_char)
                            ]
                    else:
                        dAnnotations[article_id] = {
                            sent_index: [(token, etag, elink, start_char, end_char)]
                        }

            if article_id and new_document:
                dSentences[article_id] = new_document

    for k in dSentences:
        sentence_counter = 0
        mention_counter = 0
        dSentencesFile = []
        dAnnotationsFile = []
        for i in range(len(dSentences[k])):
            sentence_counter += 1
            # Populate the dictionary of sentences per file:
            dSentencesFile.append(
                {"sentence_pos": sentence_counter, "sentence_text": dSentences[k][i]}
            )
            # Create a dictionary of multitoken entities for linking:
            annotations = dAnnotations[k][i]
            dAnnotationsTmp = []
            mentions = []
            lAnnotations = []
            predictions = []
            start_sentence_pos = annotations[0][3]
            for a in annotations:
                dAnnotationsTmp.append(
                    {
                        "ne_type": a[1],
                        "word": a[0],
                        "wkdt_qid": a[2],
                        "start": a[3] - start_sentence_pos,
                        "end": a[4] - start_sentence_pos,
                    }
                )

            for a in dAnnotationsTmp:
                predictions = aggregate_hipe_entities(a, lAnnotations)

            for p in predictions:
                if p["ne_type"].lower().endswith("loc"):
                    mentions = {
                        "mention_pos": mention_counter,
                        "mention": p["word"],
                        "entity_type": p["ne_type"].split("-")[-1],
                        "wkdt_qid": p["wkdt_qid"],
                        "mention_start": p["start"],
                        "mention_end": p["end"],
                        "sent_pos": sentence_counter,
                    }

                    dAnnotationsFile.append(mentions)
                    mention_counter += 1

        df_columns_row = [
            k,  # article_id
            dSentencesFile,  # sentences
            dAnnotationsFile,  # annotations
            "",  # place_publication
            int(str(dMetadata[k]["date"])[:3] + "0"),  # decade
            dMetadata[k]["date"],  # year
            None,  # ocr_quality_mean
            None,  # ocr_quality_sd
            dMetadata[k]["newspaper_id"],  # publication_title
        ]

        # Convert the row into a pd.Series:
        row = pd.Series(df_columns_row, index=df.columns)

        # And append it to the main dataframe:
        df = pd.concat([df, row.to_frame().T], ignore_index=True)

    return df


# ------------------------------
# EVALUATION WITH CLEF SCORER
# ------------------------------

# Skyline
def store_resolution_skyline(dataset, approach, value):
    pathlib.Path("outputs/results/" + dataset + "/").mkdir(parents=True, exist_ok=True)
    skyline = open("outputs/results/" + dataset + "/" + approach + ".skyline", "w")
    skyline.write(str(value))
    skyline.close()


# Storing results for evaluation using the CLEF-HIPE scorer
def store_results_hipe(dataset, dataresults, dresults):
    """
    Store results in the right format to be used by the CLEF-HIPE
    scorer: https://github.com/impresso/CLEF-HIPE-2020-scorer.

    Assuming the CLEF-HIPE scorer is stored in ../CLEF-HIPE-2020-scorer/,
    run scorer as follows:
    For NER:
    > python ../CLEF-HIPE-2020-scorer/clef_evaluation.py --ref outputs/results/lwm-true_bundle2_en_1.tsv --pred outputs/results/lwm-pred_bundle2_en_1.tsv --task nerc_coarse --outdir outputs/results/
    For EL:
    > python ../CLEF-HIPE-2020-scorer/clef_evaluation.py --ref outputs/results/lwm-true_bundle2_en_1.tsv --pred outputs/results/lwm-pred_bundle2_en_1.tsv --task nel --outdir outputs/results/
    """
    pathlib.Path("outputs/results/" + dataset + "/").mkdir(parents=True, exist_ok=True)
    # Bundle 2 associated tasks: NERC-coarse and NEL
    with open("outputs/results/" + dataset + "/" + dataresults + "_bundle2_en_1.tsv", "w") as fw:
        fw.write(
            "TOKEN\tNE-COARSE-LIT\tNE-COARSE-METO\tNE-FINE-LIT\tNE-FINE-METO\tNE-FINE-COMP\tNE-NESTED\tNEL-LIT\tNEL-METO\tMISC\n"
        )
        for sent_id in dresults:
            fw.write("# sentence_id = " + sent_id + "\n")
            for t in dresults[sent_id]:
                elink = t[2]
                if t[2].startswith("B-"):
                    elink = t[2].replace("B-", "")
                elif t[2].startswith("I-"):
                    elink = t[2].replace("I-", "")
                elif t[1] != "O":
                    elink = "NIL"
                fw.write(
                    t[0]
                    + "\t"
                    + t[1]
                    + "\t"
                    + t[1]
                    + "\tO\tO\tO\tO\t"
                    + elink
                    + "\t"
                    + elink
                    + "\tO\n"
                )
            fw.write("\n")


def read_gold_standard(path):
    if Path(path).is_file():
        with open(path) as f:
            d = json.load(f)
            return d
    else:
        print("The tokenised gold standard is missing. You should first run the LwM baselines.")
        exit()


def match_wikipedia_to_wikidata(wiki_title):
    el = urllib.parse.quote(wiki_title.replace("_", " "))
    try:
        el = wikipedia2wikidata[el]
        return el
    except Exception:
        # to be checked but it seems some Wikipedia pages are not in our Wikidata
        # see for instance Zante%2C%20California
        return "O"


# check NER labels in REL
accepted_labels = {"LOC"}


def match_ent(pred_ents, start, end, prev_ann):
    for ent in pred_ents:
        if ent[-1] in accepted_labels:
            st_ent = ent[0]
            len_ent = ent[1]
            if start >= st_ent and end <= (st_ent + len_ent):
                if prev_ann == ent[-1]:
                    ent_pos = "I-"
                else:
                    ent_pos = "B-"
                    prev_ann = ent[-1]

                n = ent_pos + ent[-1]
                try:
                    el = ent_pos + match_wikipedia_to_wikidata(ent[3])
                except Exception as e:
                    print(e)
                    # to be checked but it seems some Wikipedia pages are not in our Wikidata
                    # see for instance Zante%2C%20California
                    return n, "O", ""
                return n, el, prev_ann
    return "O", "O", ""<|MERGE_RESOLUTION|>--- conflicted
+++ resolved
@@ -438,40 +438,9 @@
         for s in sentences:
             for a in annotations:
                 if s["sentence_pos"] == a["sent_pos"]:
-<<<<<<< HEAD
-                    rows.append(
-                        (
-                            article_id,
-                            s["sentence_pos"],
-                            s["sentence_text"],
-                            a["mention_pos"],
-                            a["mention"],
-                            a["wkdt_qid"],
-                            a["mention_start"],
-                            a["mention_end"],
-                        )
-                    )
-
-    training_df = pd.DataFrame(
-        columns=[
-            "article_id",
-            "sentence_pos",
-            "sentence",
-            "mention_pos",
-            "mention",
-            "wkdt_qid",
-            "mention_start",
-            "mention_end",
-        ],
-        data=rows,
-    )
-    # Drop rows with unlinked entities (DO WE WANT THIS?):
-    training_df = training_df[~training_df["wkdt_qid"].isnull()]
-=======
                     rows.append((article_id, s["sentence_pos"], s["sentence_text"], a["mention_pos"], a["mention"], a["wkdt_qid"], a["mention_start"], a["mention_end"], year, place, ocr_quality_mean, ocr_quality_sd, publication_title))
 
     training_df = pd.DataFrame(columns=["article_id", "sentence_pos", "sentence", "mention_pos", "mention", "wkdt_qid", "mention_start", "mention_end", "year", "place", "ocr_quality_mean", "ocr_quality_sd", "publication_title"], data=rows)
->>>>>>> 801357d5
 
     return training_df
 
