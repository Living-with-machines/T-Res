--- conflicted
+++ resolved
@@ -7,15 +7,9 @@
 dataset = 'lwm'
 
 # Approach:
-<<<<<<< HEAD
-ner_model_id = 'rel'
-cand_select_method = 'rel' 
-top_res_method = 'rel'
-=======
 ner_model_id = 'lwm'
 cand_select_method = 'perfectmatch' # either perfectmatch or deezymatch
 top_res_method = 'mostpopular'
->>>>>>> 474a76e9
 
 approach = ner_model_id+'+'+cand_select_method+'+'+top_res_method
 print (approach)
