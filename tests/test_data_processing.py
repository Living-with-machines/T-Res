#!/usr/bin/env python
# -*- coding: UTF-8 -*-
import json
import os
from ast import literal_eval
from pathlib import Path

import pandas as pd
import pytest

<<<<<<< HEAD
current_dir = Path(__file__).parent.resolve()

small_resources = os.path.join(current_dir,"sample_files/resources/")  # path to small resources
processed_path_lwm = os.path.join(current_dir,"sample_files/experiments/outputs/data/lwm/")  # path to processed LwM data
processed_path_hipe = os.path.join(current_dir,"sample_files/experiments/outputs/data/hipe/")  # path to processed LwM data
=======
import pytest

large_resources = "/resources/"  # path to large resources
small_resources = "./resources/"  # path to small resources
processed_path_lwm = "./experiments/outputs/data/lwm/"  # path to processed LwM data
processed_path_hipe = "./experiments/outputs/data/hipe/"  # path to processed LwM data
>>>>>>> 1750a765


def test_publication_metadata_exists():
    """
    Metadata file exists.
    """
    path_metadata = os.path.join(f"{small_resources}", "publication_metadata.json")
    assert Path(path_metadata)
    with open(path_metadata) as jsonfile:
        df_metadata = json.load(jsonfile)
    dict_titles = {k: df_metadata[k]["publication_title"] for k in df_metadata}
    dict_place = {k: df_metadata[k]["publication_place"] for k in df_metadata}
    dict_placewqid = {k: df_metadata[k]["wikidata_qid"] for k in df_metadata}
    assert len(dict_titles) == len(dict_place) == len(dict_placewqid) == 23


def test_lwm_data_exists():
    """
    Manually annotated LwM data exists.
    """
    path_news_data = os.path.join(
        f"{small_resources}", "news_datasets", "topRes19th_v2"
    )
    path_train_metadata = os.path.join(f"{path_news_data}", "train", "metadata.tsv")
    path_test_metadata = os.path.join(f"{path_news_data}", "test", "metadata.tsv")
    assert Path(path_news_data).is_dir()
    assert Path(path_train_metadata).exists()
    assert Path(path_test_metadata).exists()


def test_original_lwm_data():
    """
    Test manually annotated LwM metadata dataframes.
    """
    path_news_data = os.path.join(
        f"{small_resources}", "news_datasets", "topRes19th_v2"
    )
    path_train_metadata = os.path.join(f"{path_news_data}", "train", "metadata.tsv")
    path_test_metadata = os.path.join(f"{path_news_data}", "test", "metadata.tsv")
    train_metadata = pd.read_csv(path_train_metadata, sep="\t")
    test_metadata = pd.read_csv(path_test_metadata, sep="\t")
    # Assert the size of the metadata files:
    assert train_metadata.shape[0] == 1
    assert test_metadata.shape[0] == 1    
    assert train_metadata.shape[1] == 10
    assert test_metadata.shape[1] == 10
    # Items in metadata match number of files in directory, for test:
    assert (
        len(
            list(
                Path(
                    os.path.join(f"{path_news_data}", "test", "annotated_tsv")
                ).iterdir()
            )
        )
        == test_metadata.shape[0]
    )
    # Items in metadata match number of files in directory, for train:
    assert (
        len(
            list(
                Path(
                    os.path.join(f"{path_news_data}", "train", "annotated_tsv")
                ).iterdir()
            )
        )
        == train_metadata.shape[0]
    )

@pytest.mark.experiment
def test_lwm_ner_conversion_fine():
    """
    Test process_lwm_for_ner is not missing articles.
    """
    df_ner_train = pd.read_json(
        os.path.join(f"{processed_path_lwm}", "ner_fine_train.json"),
        orient="records",
        lines=True,
        dtype={"id": str},
    )
    df_ner_dev = pd.read_json(
        os.path.join(f"{processed_path_lwm}", "ner_fine_dev.json"),
        orient="records",
        lines=True,
        dtype={"id": str},
    )
    # Assert size of the train and dev sets:
    assert df_ner_train.shape == (141, 3)
    assert df_ner_dev.shape == (41, 3)
    # Assert number of sentences in train and dev (length of list and set should be the same):
    assert (
        len(list(df_ner_train["id"]) + list(df_ner_dev["id"]))
        == len(set(list(df_ner_train["id"]) + list(df_ner_dev["id"])))
        == df_ner_train.shape[0] + df_ner_dev.shape[0]
    )
    # Assert ID is read as string:
    assert isinstance(df_ner_train["id"].iloc[0],str)
    # Assert number of unique articles:
    train_articles = [x.split("_")[0] for x in list(df_ner_train["id"])]
    dev_articles = [x.split("_")[0] for x in list(df_ner_dev["id"])]
<<<<<<< HEAD
    assert len(set(train_articles + dev_articles)) == 11

=======
    assert len(set(train_articles + dev_articles)) == 343

@pytest.mark.experiment
def test_lwm_ner_conversion_coarse():
    """
    Test process_lwm_for_ner is not missing articles.
    """
    df_ner_train = pd.read_json(
        os.path.join(f"{processed_path_lwm}", "ner_coarse_train.json"),
        orient="records",
        lines=True,
        dtype={"id": str},
    )
    df_ner_dev = pd.read_json(
        os.path.join(f"{processed_path_lwm}", "ner_coarse_dev.json"),
        orient="records",
        lines=True,
        dtype={"id": str},
    )
    # Assert size of the train and dev sets:
    assert df_ner_train.shape == (5216, 3)
    assert df_ner_dev.shape == (1304, 3)
    # Assert number of sentences in train and dev (length of list and set should be the same):
    assert (
        len(list(df_ner_train["id"]) + list(df_ner_dev["id"]))
        == len(set(list(df_ner_train["id"]) + list(df_ner_dev["id"])))
        == df_ner_train.shape[0] + df_ner_dev.shape[0]
    )
    # Assert ID is read as string:
    assert type(df_ner_train["id"].iloc[0]) == str
    # Assert number of unique articles:
    train_articles = [x.split("_")[0] for x in list(df_ner_train["id"])]
    dev_articles = [x.split("_")[0] for x in list(df_ner_dev["id"])]
    assert len(set(train_articles + dev_articles)) == 343

@pytest.mark.experiment
>>>>>>> 1750a765
def test_lwm_linking_conversion():
    """
    Test process_lwm_for_linking is not missing articles.
    """
    df_linking = pd.read_csv(
        os.path.join(f"{processed_path_lwm}", "linking_df_split.tsv"),
        sep="\t",
    )
    # Assert size of the dataset (i.e. number of articles):
    assert df_linking.shape[0] == 14
    # Assert if place has been filled correctly:
    for x in df_linking.place:
        assert isinstance(x,str)
        assert x != ""
    # Assert if place QID has been filled correctly:
    for x in df_linking.place_wqid:
        assert isinstance(x,str)
        assert x != ""
    for x in df_linking.annotations:
        x = literal_eval(x)
        for ann in x:
            assert ann["wkdt_qid"] == "NIL" or ann["wkdt_qid"].startswith("Q")
    assert df_linking[df_linking["originalsplit"] == "train"].shape[0] == 10
    assert df_linking[df_linking["originalsplit"] == "dev"].shape[0] == 2
    assert df_linking[df_linking["originalsplit"] == "test"].shape[0] == 2
    assert df_linking[df_linking["withouttest"] == "train"].shape[0] == 8
    assert df_linking[df_linking["withouttest"] == "dev"].shape[0] == 2
    assert df_linking[df_linking["withouttest"] == "test"].shape[0] == 2
    assert df_linking[df_linking["withouttest"] == "left_out"].shape[0] == 2
    test_withouttest = set(
        list(df_linking[df_linking["withouttest"] == "test"].article_id)
    )
    test_originalsplit = set(
        list(df_linking[df_linking["originalsplit"] == "test"].article_id)
    )
    # Test articles of the original split and without test should not overlap:
    assert not (test_withouttest & test_originalsplit)

<<<<<<< HEAD
@pytest.mark.skip(reason="Requires HIPE data")
=======
@pytest.mark.experiment
>>>>>>> 1750a765
def test_hipe_linking_conversion():
    """
    Test process_hipe_for_linking is not missing articles.
    """
    df_linking = pd.read_csv(
        os.path.join(f"{processed_path_hipe}", "linking_df_split.tsv"),
        sep="\t",
    )
    # Assert size of the dataset (i.e. number of articles):
    assert df_linking.shape[0] == 126
    assert df_linking[df_linking["originalsplit"] == "dev"].shape[0] == 80
    assert df_linking[df_linking["originalsplit"] == "test"].shape[0] == 46
    assert df_linking[df_linking["withouttest"] == "dev"].shape[0] == 40
    assert df_linking[df_linking["withouttest"] == "test"].shape[0] == 40
    assert df_linking[df_linking["withouttest"] == "left_out"].shape[0] == 46
    test_withouttest = set(
        list(df_linking[df_linking["withouttest"] == "test"].article_id)
    )
    test_originalsplit = set(
        list(df_linking[df_linking["originalsplit"] == "test"].article_id)
    )
    # Test articles of the original split and without test should not overlap:
    assert not (test_withouttest & test_originalsplit)
    # Assert if place has been filled correctly:
    for x in df_linking.place:
        assert isinstance(x,str)
        assert x != ""
    # Assert if place QID has been filled correctly:
    for x in df_linking.place_wqid:
        assert isinstance(x,str)
        assert x != ""
    # Do HIPE stats match https://github.com/hipe-eval/HIPE-2022-data/blob/main/notebooks/hipe2022-datasets-stats.ipynb
    number_locs = 0
    for x in df_linking.annotations:
        x = literal_eval(x)
        for ann in x:
            assert ann["wkdt_qid"] == "NIL" or ann["wkdt_qid"].startswith("Q")
        for ann in x:
            if ann["entity_type"] == "LOC":
                number_locs += 1
    number_locs_stats = 573  # locs in test+dev, meto locs in test+dev
    assert number_locs == number_locs_stats<|MERGE_RESOLUTION|>--- conflicted
+++ resolved
@@ -8,20 +8,11 @@
 import pandas as pd
 import pytest
 
-<<<<<<< HEAD
 current_dir = Path(__file__).parent.resolve()
 
 small_resources = os.path.join(current_dir,"sample_files/resources/")  # path to small resources
 processed_path_lwm = os.path.join(current_dir,"sample_files/experiments/outputs/data/lwm/")  # path to processed LwM data
 processed_path_hipe = os.path.join(current_dir,"sample_files/experiments/outputs/data/hipe/")  # path to processed LwM data
-=======
-import pytest
-
-large_resources = "/resources/"  # path to large resources
-small_resources = "./resources/"  # path to small resources
-processed_path_lwm = "./experiments/outputs/data/lwm/"  # path to processed LwM data
-processed_path_hipe = "./experiments/outputs/data/hipe/"  # path to processed LwM data
->>>>>>> 1750a765
 
 
 def test_publication_metadata_exists():
@@ -122,47 +113,8 @@
     # Assert number of unique articles:
     train_articles = [x.split("_")[0] for x in list(df_ner_train["id"])]
     dev_articles = [x.split("_")[0] for x in list(df_ner_dev["id"])]
-<<<<<<< HEAD
     assert len(set(train_articles + dev_articles)) == 11
 
-=======
-    assert len(set(train_articles + dev_articles)) == 343
-
-@pytest.mark.experiment
-def test_lwm_ner_conversion_coarse():
-    """
-    Test process_lwm_for_ner is not missing articles.
-    """
-    df_ner_train = pd.read_json(
-        os.path.join(f"{processed_path_lwm}", "ner_coarse_train.json"),
-        orient="records",
-        lines=True,
-        dtype={"id": str},
-    )
-    df_ner_dev = pd.read_json(
-        os.path.join(f"{processed_path_lwm}", "ner_coarse_dev.json"),
-        orient="records",
-        lines=True,
-        dtype={"id": str},
-    )
-    # Assert size of the train and dev sets:
-    assert df_ner_train.shape == (5216, 3)
-    assert df_ner_dev.shape == (1304, 3)
-    # Assert number of sentences in train and dev (length of list and set should be the same):
-    assert (
-        len(list(df_ner_train["id"]) + list(df_ner_dev["id"]))
-        == len(set(list(df_ner_train["id"]) + list(df_ner_dev["id"])))
-        == df_ner_train.shape[0] + df_ner_dev.shape[0]
-    )
-    # Assert ID is read as string:
-    assert type(df_ner_train["id"].iloc[0]) == str
-    # Assert number of unique articles:
-    train_articles = [x.split("_")[0] for x in list(df_ner_train["id"])]
-    dev_articles = [x.split("_")[0] for x in list(df_ner_dev["id"])]
-    assert len(set(train_articles + dev_articles)) == 343
-
-@pytest.mark.experiment
->>>>>>> 1750a765
 def test_lwm_linking_conversion():
     """
     Test process_lwm_for_linking is not missing articles.
@@ -201,11 +153,7 @@
     # Test articles of the original split and without test should not overlap:
     assert not (test_withouttest & test_originalsplit)
 
-<<<<<<< HEAD
 @pytest.mark.skip(reason="Requires HIPE data")
-=======
-@pytest.mark.experiment
->>>>>>> 1750a765
 def test_hipe_linking_conversion():
     """
     Test process_hipe_for_linking is not missing articles.
