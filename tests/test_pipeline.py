--- conflicted
+++ resolved
@@ -175,21 +175,12 @@
         place_wqid="Q42448",
     )
 
-<<<<<<< HEAD
-    assert resolved[0]["mention"] == "Shefrield"
-    assert resolved[0]["prior_cand_score"]["Q42448"] == 0.674
-    assert resolved[0]["cross_cand_score"]["Q42448"] == 0.379
-    assert resolved[0]["prediction"] == "Q42448"
-    assert resolved[0]["ed_score"] == 0.034
-    assert resolved[0]["ner_score"] == 0.997
-=======
     assert resolved[0]["mention"] == "Shefiield"
     assert resolved[0]["prior_cand_score"]["Q42448"] == 0.89
     assert resolved[0]["cross_cand_score"]["Q42448"] == 0.731
     assert resolved[0]["prediction"] == "Q42448"
     assert resolved[0]["ed_score"] == 0.015
     assert resolved[0]["ner_score"] == 0.996
->>>>>>> d78c593e
 
 
 def test_perfect_rel_wpubl_wmtops():
@@ -274,9 +265,6 @@
         place_wqid="Q42448",
     )
 
-<<<<<<< HEAD
-    assert resolved[0]["mention"] == "Shefrield"
-=======
     resolved = geoparser.run_text(
         "A remarkable case of rattening has just occurred in the building trade at Shefiield, but also in Lancaster. Not in Nottingham though. Not in Ashton either, nor in Salop!",
         place="Sheffield",
@@ -284,7 +272,6 @@
     )
 
     assert resolved[0]["mention"] == "Shefiield"
->>>>>>> d78c593e
     assert resolved[0]["prior_cand_score"] == dict()
     assert resolved[0]["cross_cand_score"] == dict()
     assert resolved[0]["prediction"] == "NIL"
