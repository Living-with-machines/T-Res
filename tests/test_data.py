--- conflicted
+++ resolved
@@ -1,10 +1,10 @@
 #!/usr/bin/env python
 # -*- coding: UTF-8 -*-
 import json
+import pandas as pd
 from pathlib import Path
 
 def test_lwm_data_exists():
-<<<<<<< HEAD
     assert Path("resources/topRes19th/").is_dir()
     assert Path("resources/wikipedia/test-extractedResources/").is_dir()
     assert Path("resources/wikipedia/test-extractedResources/entities_overall_dict.json").is_file()
@@ -13,26 +13,18 @@
     with open('resources/wikipedia/test-extractedResources/entities_overall_dict.json', 'r') as f:
         entities_overall_dict = json.load(f)
     assert len(entities_overall_dict)==4540
-=======
-    from pathlib import Path
-    assert Path("resources/topRes19th/").is_dir()
 
 def test_lwm_dataframe_exists():
-    from pathlib import Path
     assert Path("outputs/data/lwm_df.tsv").is_file()
 
-def test_lwm_dataframe_notempty():
-    import pandas as pd
+def test_lwm_dataframe_notempty():    
     df = pd.read_csv("outputs/data/lwm_df.tsv", sep="\t")
     assert df.empty == False
 
 def test_lwm_dataframe_shape():
-    import pandas as pd
     df = pd.read_csv("outputs/data/lwm_df.tsv", sep="\t")
     assert df.shape == (3348, 14)
     
 def test_lwm_sentences_files():
-    from pathlib import Path
     # The number of files with processed sentences is the same as the number of annotated documents:
     assert len([y for y in Path('outputs/data/lwm_sentences/').glob('*.json')]) == len([y for y in Path('resources/topRes19th/annotated_tsv/').glob('*.tsv')])  
->>>>>>> a082ef5a
