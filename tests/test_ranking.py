--- conflicted
+++ resolved
@@ -15,16 +15,10 @@
         method="perfectmatch",
         resources_path=os.path.join(current_dir,"sample_files/resources/"),
     )
-<<<<<<< HEAD
-    myranker.load_resources()
-
-    candidates = myranker.perfect_match(["London"])
-    assert candidates["London"] == {'London': 1.0}
-=======
+    
     myranker.mentions_to_wikidata = myranker.load_resources()
     candidates, already_collected_cands = myranker.perfect_match(["London"])
     assert candidates["London"]["London"] == 1.0
->>>>>>> 3d9ade55
 
     candidates, already_collected_cands = myranker.perfect_match(["Lvndon"])
     assert candidates["Lvndon"] == {}
@@ -82,12 +76,8 @@
         method="partialmatch",
         resources_path=os.path.join(current_dir,"sample_files/resources/"),
     )
-<<<<<<< HEAD
-    myranker.load_resources()
-=======
-
-    myranker.mentions_to_wikidata = myranker.load_resources()
->>>>>>> 3d9ade55
+
+    myranker.mentions_to_wikidata = myranker.load_resources()
 
     # Test that perfect_match acts before partial match
     myranker.mentions_to_wikidata = {"London": "Q84"}
@@ -96,33 +86,18 @@
 
     # Test that damlev works
     myranker.already_collected_cands = {}
-<<<<<<< HEAD
-    candidates = myranker.partial_match(["Lvndvn"], damlev=True)
-=======
 
     candidates, already_collected_cands = myranker.partial_match(["Lvndvn"], damlev=True)
->>>>>>> 3d9ade55
     assert candidates["Lvndvn"]["London"] == 0.6666666567325592
 
     # Test that overlap works properly
     myranker.mentions_to_wikidata = {"New York City": "Q60"}
     myranker.already_collected_cands = {}
-<<<<<<< HEAD
-    candidates = myranker.partial_match(["New York"], damlev=False)
-=======
 
     candidates, already_collected_cands = myranker.partial_match(["New York"], damlev=False)
->>>>>>> 3d9ade55
     assert candidates["New York"]["New York City"] == 0.6153846153846154
 
     myranker.already_collected_cands = {}
-<<<<<<< HEAD
-    candidates = myranker.partial_match(["Lvndvn"], damlev=False)
-    assert candidates["Lvndvn"] == {}
-
-    myranker.already_collected_cands = {}
-    candidates = myranker.partial_match(["asdasd"], damlev=True)
-=======
 
     candidates, already_collected_cands = myranker.partial_match(["Lvndvn"], damlev=False)
     assert candidates["Lvndvn"] == {}
@@ -130,7 +105,6 @@
     myranker.already_collected_cands = {}
 
     candidates, already_collected_cands = myranker.partial_match(["asdasd"], damlev=True)
->>>>>>> 3d9ade55
     assert candidates["asdasd"] == {"New York City": 0.0}
 
 @pytest.mark.deezy(reason="Needs deezy model")
@@ -175,18 +149,8 @@
 
     # Test that deezy works
     myranker.already_collected_cands = {}
-<<<<<<< HEAD
-    candidates = myranker.deezy_on_the_fly(["Ashton-cnderLyne"])
+    candidates, already_collected_cands = myranker.deezy_on_the_fly(["Ashton-cnderLyne"])
     assert (0.0 < candidates["Ashton-cnderLyne"]["Ashton-under-Lyne"] < 1.0)
-=======
-
-    candidates, already_collected_cands = myranker.deezy_on_the_fly(["Ashton-cnderLyne"])
-    assert (
-        candidates["Ashton-cnderLyne"]["Ashton-under-Lyne"] > 0.0
-        and candidates["Ashton-cnderLyne"]["Ashton-under-Lyne"] < 1.0
-    )
-
->>>>>>> 3d9ade55
 
 @pytest.mark.deezy(reason="Needs deezy model")
 def test_ranking_find_candidates(tmp_path):
@@ -231,17 +195,8 @@
 
     # Test that deezy works
     myranker.already_collected_cands = {}
-<<<<<<< HEAD
-    candidates = myranker.find_candidates([{"mention": "Sheftield"}])
+    candidates, already_collected_cands = myranker.find_candidates([{"mention": "Sheftield"}])
     assert (0.0 < candidates["Sheftield"]["Sheffield"]["Score"] < 1.0)
-=======
-
-    candidates, already_collected_cands = myranker.find_candidates([{"mention": "Sheftield"}])
-    assert (
-        candidates["Sheftield"]["Sheffield"]["Score"] > 0.0
-        and candidates["Sheftield"]["Sheffield"]["Score"] < 1.0
-    )
->>>>>>> 3d9ade55
     assert "Q42448" in candidates["Sheftield"]["Sheffield"]["Candidates"]
 
     # Test that Perfect Match works
@@ -254,107 +209,35 @@
     assert "Q42448" in candidates["Sheffield"]["Sheffield"]["Candidates"]
 
     myranker.already_collected_cands = {}
-<<<<<<< HEAD
-    candidates = myranker.find_candidates([{"mention": "Sheftield"}])
-=======
-
-    candidates, already_collected_cands = myranker.find_candidates([{"mention": "Sheftield"}])
->>>>>>> 3d9ade55
+    candidates, already_collected_cands = myranker.find_candidates([{"mention": "Sheftield"}])
     assert candidates["Sheftield"] == {}
 
     # Test that check if contained works
     myranker.method = "partialmatch"
 
     # Test that perfect_match acts before partialmatch
-<<<<<<< HEAD
-    myranker.load_resources()
-    candidates = myranker.find_candidates([{"mention": "Sheffield"}])
-=======
     myranker.mentions_to_wikidata = myranker.load_resources()
 
     candidates, already_collected_cands = myranker.find_candidates([{"mention": "Sheffield"}])
->>>>>>> 3d9ade55
     assert candidates["Sheffield"]["Sheffield"]["Score"] == 1.0
     assert "Q42448" in candidates["Sheffield"]["Sheffield"]["Candidates"]
 
     myranker.already_collected_cands = {}
-<<<<<<< HEAD
-    candidates = myranker.find_candidates([{"mention": "Sheftield"}])
-=======
-
-    candidates, already_collected_cands = myranker.find_candidates([{"mention": "Sheftield"}])
->>>>>>> 3d9ade55
+
+    candidates, already_collected_cands = myranker.find_candidates([{"mention": "Sheftield"}])
     assert "Sheffield" not in candidates["Sheftield"]
 
     # Test that levenshtein works
     myranker.method = "levenshtein"
 
     # Test that perfect_match acts before partialmatch
-<<<<<<< HEAD
-    myranker.load_resources()
-    candidates = myranker.find_candidates([{"mention": "Sheffield"}])
-=======
     myranker.mentions_to_wikidata = myranker.load_resources()
 
     candidates, already_collected_cands = myranker.find_candidates([{"mention": "Sheffield"}])
->>>>>>> 3d9ade55
     assert candidates["Sheffield"]["Sheffield"]["Score"] == 1.0
     assert "Q42448" in candidates["Sheffield"]["Sheffield"]["Candidates"]
 
     myranker.already_collected_cands = {}
-<<<<<<< HEAD
-    candidates = myranker.find_candidates([{"mention": "Sheftield"}])
+    candidates, already_collected_cands = myranker.find_candidates([{"mention": "Sheftield"}])
     assert (0.0 < candidates["Sheftield"]["Sheffield"]["Score"] < 1.0)
-    assert "Q42448" in candidates["Sheftield"]["Sheffield"]["Candidates"]
-=======
-
-    candidates, already_collected_cands = myranker.find_candidates([{"mention": "Sheftield"}])
-    assert (
-        candidates["Sheftield"]["Sheffield"]["Score"] > 0.0
-        and candidates["Sheftield"]["Sheffield"]["Score"] < 1.0
-    )
-    assert "Q42448" in candidates["Sheftield"]["Sheffield"]["Candidates"]
-
-
-def test_deezy_candidate_ranker():
-    deezy_parameters = {
-        # Paths and filenames of DeezyMatch models and data:
-        "dm_path": str(Path("resources/deezymatch/").resolve()),
-        "dm_cands": "wkdtalts",
-        "dm_model": "w2v_ocr",
-        "dm_output": "deezymatch_on_the_fly",
-        # Ranking measures:
-        "ranking_metric": "faiss",
-        "selection_threshold": 50,
-        "num_candidates": 1,
-        "verbose": False,
-        # DeezyMatch training:
-        "overwrite_training": False,
-        "do_test": False,
-    }
-
-    dm_path = deezy_parameters["dm_path"]
-    dm_cands = deezy_parameters["dm_cands"]
-    dm_model = deezy_parameters["dm_model"]
-    dm_output = deezy_parameters["dm_output"]
-
-    query = ["-", "ST G", "• - , i", "- P", "• FERRIS"]
-
-    candidates, already_collected_cands = candidate_ranker(
-        candidate_scenario=os.path.join(dm_path, "combined", dm_cands + "_" + dm_model),
-        query=query,
-        ranking_metric=deezy_parameters["ranking_metric"],
-        selection_threshold=deezy_parameters["selection_threshold"],
-        num_candidates=deezy_parameters["num_candidates"],
-        search_size=deezy_parameters["num_candidates"],
-        verbose=deezy_parameters["verbose"],
-        output_path=os.path.join(dm_path, "ranking", dm_output),
-        pretrained_model_path=os.path.join(
-            f"{dm_path}", "models", f"{dm_model}", f"{dm_model}" + ".model"
-        ),
-        pretrained_vocab_path=os.path.join(
-            f"{dm_path}", "models", f"{dm_model}", f"{dm_model}" + ".vocab"
-        ),
-    )
-    assert len(candidates) == len(query)
->>>>>>> 3d9ade55
+    assert "Q42448" in candidates["Sheftield"]["Sheffield"]["Candidates"]