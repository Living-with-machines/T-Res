import json
import os
import sys
from pathlib import Path

import pandas as pd
import glob
import tqdm
from sklearn.model_selection import train_test_split
from transformers import pipeline
from utils import candidate_selection, eval, linking, ner, process_data

# Add "../" to path to import utils
sys.path.insert(0, os.path.abspath(os.path.pardir))

# Dataset:
dataset = "lwm" # lwm or hipe

# Approach:
ner_model_id = "lwm"  # lwm or rel

# Path to dev dataframe:
dev = pd.read_csv(
    "/resources/develop/mcollardanuy/toponym-resolution/experiments/outputs/data/" + dataset + "/linking_df_dev.tsv",
    sep="\t",
)

# Path where to store gold tokenization:
gold_path = (
    "/resources/develop/mcollardanuy/toponym-resolution/experiments/outputs/results/"
    + dataset 
    + "/lwm_gold_tokenisation.json"
)

<<<<<<< HEAD
# Path to NER Model:
ner_model = "/resources/develop/mcollardanuy/toponym-resolution/experiments/outputs/models/" + ner_model_id + "-ner.model"

# Path to test dataframe:
df = pd.read_csv("/resources/develop/mcollardanuy/toponym-resolution/experiments/outputs/data/" + dataset + "/linking_df_dev.tsv", sep="\t")
=======
# Path where to store REL API output:
rel_end_to_end = (
    "/resources/develop/mcollardanuy/toponym-resolution/experiments/outputs/results/" 
    + dataset 
    + "/rel_end_to_end.json"
)

if ner_model_id == "lwm":
    # Path to NER Model:
    ner_model = (
        "/resources/develop/mcollardanuy/toponym-resolution/experiments/outputs/models/"
        + ner_model_id
        + "-ner.model"
    )
    ner_pipe = pipeline("ner", model=ner_model)
    cand_select_method = "perfectmatch"  # either perfectmatch or deezymatch
    top_res_method = "mostpopular"
    gold_tokenisation = {}

if ner_model_id == "rel":
    if Path(rel_end_to_end).is_file():
        with open(rel_end_to_end) as f:
            rel_preds = json.load(f)
    else:
        rel_preds = {}
>>>>>>> 468a1029

    gold_standard = process_data.read_gold_standard(gold_path)
    # currently it's all based on REL
    # but we could for instance use our pipeline and rely on REL only for disambiguation
    cand_select_method = "rel"
    top_res_method = "rel"

<<<<<<< HEAD
dAnnotated, dSentences = ner.format_for_ner(df)
=======
dAnnotated, dSentencesDev = ner.format_for_ner(dev, dSentences, dev_ids)
>>>>>>> 468a1029

true_mentions_sents = dict()
dPreds = dict()
dTrues = dict()

for sent_id in tqdm.tqdm(dSentences.keys()):

    if ner_model_id == "rel":
        if Path(rel_end_to_end).is_file():
            pred_ents = rel_preds[sent_id]
        else:
            pred_ents = linking.rel_end_to_end(dSentences[sent_id])
            rel_preds[sent_id] = pred_ents

        sentence_preds = []
        prev_ann = ""
        for token in gold_standard[sent_id]:
            start = token["start"]
            end = token["end"]
            word = token["word"]
            n, el, prev_ann = process_data.match_ent(pred_ents, start, end, prev_ann)
            sentence_preds.append([word, n, el])

        dPreds[sent_id] = sentence_preds

    else:
        # Toponym recognition
        gold_standard, predictions = ner.ner_predict(
            dSentences[sent_id], dAnnotated[sent_id], ner_pipe
        )
        gold_tokenisation[sent_id] = gold_standard
        sentence_preds = [[x["word"], x["entity"], "O"] for x in predictions]
        sentence_trues = [[x["word"], x["entity"], x["link"]] for x in gold_standard]

        pred_mentions_sent = ner.aggregate_mentions(sentence_preds)
        true_mentions_sent = ner.aggregate_mentions(sentence_trues)
        # Candidate selection
        mentions = list(set([mention["mention"] for mention in pred_mentions_sent]))
        cands = candidate_selection.select(mentions, cand_select_method)

        # # Toponym resolution
        for mention in pred_mentions_sent:
            text_mention = mention["mention"]
            start_offset = mention["start_offset"]
            end_offset = mention["end_offset"]

            # to be extended so that it can include multiple features 
            res = linking.select(cands[text_mention], top_res_method)
            if res:
                link, score, other_cands = res
                for x in range(start_offset, end_offset + 1):
                    position_ner = sentence_preds[x][1][:2]
                    sentence_preds[x][2] = position_ner + link
                    sentence_preds[x].append(other_cands)
        dPreds[sent_id] = sentence_preds
        dTrues[sent_id] = sentence_trues
        true_mentions_sents[sent_id] = true_mentions_sent


if ner_model_id == "lwm":
    process_data.store_results_hipe(dataset, "true", dTrues)
    skyline = eval.eval_selection(true_mentions_sents, dTrues, dPreds)
    process_data.store_resolution_skyline(
        dataset, ner_model_id + "+" + cand_select_method + "+" + top_res_method, skyline
    )
    with open(gold_path, "w") as fp:
        json.dump(gold_tokenisation, fp)

if ner_model_id == "rel":
    if not Path(rel_end_to_end).is_file():
        with open(rel_end_to_end, "w") as fp:
            json.dump(rel_preds, fp)

process_data.store_results_hipe(
    dataset, ner_model_id + "+" + cand_select_method + "+" + top_res_method, dPreds
)<|MERGE_RESOLUTION|>--- conflicted
+++ resolved
@@ -32,13 +32,7 @@
     + "/lwm_gold_tokenisation.json"
 )
 
-<<<<<<< HEAD
-# Path to NER Model:
-ner_model = "/resources/develop/mcollardanuy/toponym-resolution/experiments/outputs/models/" + ner_model_id + "-ner.model"
 
-# Path to test dataframe:
-df = pd.read_csv("/resources/develop/mcollardanuy/toponym-resolution/experiments/outputs/data/" + dataset + "/linking_df_dev.tsv", sep="\t")
-=======
 # Path where to store REL API output:
 rel_end_to_end = (
     "/resources/develop/mcollardanuy/toponym-resolution/experiments/outputs/results/" 
@@ -64,7 +58,6 @@
             rel_preds = json.load(f)
     else:
         rel_preds = {}
->>>>>>> 468a1029
 
     gold_standard = process_data.read_gold_standard(gold_path)
     # currently it's all based on REL
@@ -72,11 +65,7 @@
     cand_select_method = "rel"
     top_res_method = "rel"
 
-<<<<<<< HEAD
-dAnnotated, dSentences = ner.format_for_ner(df)
-=======
-dAnnotated, dSentencesDev = ner.format_for_ner(dev, dSentences, dev_ids)
->>>>>>> 468a1029
+dAnnotated, dSentences = ner.format_for_ner(dev)
 
 true_mentions_sents = dict()
 dPreds = dict()
