--- conflicted
+++ resolved
@@ -34,12 +34,9 @@
 uvicorn = {extras = ["standard"], version = "^0.20.0"}
 ipykernel = "^6.21.3"
 python-levenshtein = "^0.20.9"
-<<<<<<< HEAD
-=======
 Sphinx = { version = "4.2.0", optional = true }
 sphinx-rtd-theme = { version = "1.0.0", optional = true }
 sphinxcontrib-napoleon = { version = "0.7", optional = true }
->>>>>>> c3b4ea03
 torch = "1.13.1"
 
 [tool.poetry.dev-dependencies]
