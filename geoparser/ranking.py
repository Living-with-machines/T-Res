--- conflicted
+++ resolved
@@ -275,18 +275,11 @@
             if self.deezy_parameters["do_test"] == True:
                 self.deezy_parameters["dm_model"] += "_test"
                 self.deezy_parameters["dm_cands"] += "_test"
-<<<<<<< HEAD
-            deezy_processing.train_deezy_model(self)
-            deezy_processing.generate_candidates(self)
-=======
-            deezy_processing.create_training_set(
-                self.deezy_parameters, self.strvar_parameters, self.wikidata_to_mentions
-            )
-            deezy_processing.train_deezy_model(self.deezy_parameters)
+            deezy_processing.train_deezy_model(self.deezy_parameters, self.strvar_parameters, self.wikidata_to_mentions)
             deezy_processing.generate_candidates(
                 self.deezy_parameters, self.mentions_to_wikidata
             )
->>>>>>> 28cd143b
+
         # This dictionary is not used anymore:
         self.wikidata_to_mentions = dict()
 
